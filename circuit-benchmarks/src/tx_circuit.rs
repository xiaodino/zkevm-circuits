//! Tx circuit benchmarks

#[cfg(test)]
mod tests {
    use ark_std::{end_timer, start_timer};
    use env_logger::Env;
    use halo2_proofs::halo2curves::CurveAffine;
    use halo2_proofs::plonk::{create_proof, keygen_pk, keygen_vk, verify_proof};
    use halo2_proofs::poly::kzg::commitment::{KZGCommitmentScheme, ParamsKZG, ParamsVerifierKZG};
    use halo2_proofs::poly::kzg::multiopen::{ProverSHPLONK, VerifierSHPLONK};
    use halo2_proofs::poly::kzg::strategy::SingleStrategy;
    use halo2_proofs::{
        arithmetic::FieldExt,
        halo2curves::bn256::{Bn256, Fr, G1Affine},
        poly::commitment::ParamsProver,
        transcript::{
            Blake2bRead, Blake2bWrite, Challenge255, TranscriptReadBuffer, TranscriptWriterBuffer,
        },
    };
    use rand::SeedableRng;
    use rand_chacha::ChaCha20Rng;
    use std::marker::PhantomData;
    use zkevm_circuits::tx_circuit::{
        sign_verify::{SignVerifyChip, POW_RAND_SIZE, VERIF_HEIGHT},
        Curve, TxCircuit,
    };
    use zkevm_circuits::tx_circuit::{Group, Secp256k1Affine};

    use crate::bench_params::DEGREE;

    #[cfg_attr(not(feature = "benches"), ignore)]
    #[test]
    fn bench_tx_circuit_prover() {
        env_logger::Builder::from_env(Env::default().default_filter_or("debug")).init();

        // Approximate value, adjust with changes on the TxCircuit.
        const ROWS_PER_TX: usize = 175_000;
        const MAX_TXS: usize = 2_usize.pow(DEGREE as u32) / ROWS_PER_TX;
        const MAX_CALLDATA: usize = 1024;

        let mut rng = ChaCha20Rng::seed_from_u64(42);

        let aux_generator =
            <Secp256k1Affine as CurveAffine>::CurveExt::random(&mut rng).to_affine();
        let chain_id: u64 = 1337;

        let txs = vec![mock::CORRECT_MOCK_TXS[0].clone().into()];

        let randomness = Fr::from(0xcafeu64);
        let mut instance: Vec<Vec<Fr>> = (1..POW_RAND_SIZE + 1)
            .map(|exp| vec![randomness.pow(&[exp as u64, 0, 0, 0]); MAX_TXS * VERIF_HEIGHT])
            .collect();
        // SignVerifyChip -> ECDSAChip -> MainGate instance column
        instance.push(vec![]);
        let circuit = TxCircuit::<Fr, MAX_TXS, MAX_CALLDATA> {
            sign_verify: SignVerifyChip {
                aux_generator,
                window_size: 2,
                _marker: PhantomData,
            },
            randomness,
            txs,
            chain_id,
        };

        // Bench setup generation
        let setup_message = format!("Setup generation with degree = {}", DEGREE);
        let start1 = start_timer!(|| setup_message);
        let general_params = ParamsKZG::<Bn256>::setup(DEGREE as u32, &mut rng);
        let verifier_params: ParamsVerifierKZG<Bn256> = general_params.verifier_params().clone();
        end_timer!(start1);

        // Initialize the proving key
        let vk = keygen_vk(&general_params, &circuit).expect("keygen_vk should not fail");
        let pk = keygen_pk(&general_params, vk, &circuit).expect("keygen_pk should not fail");
        // Create a proof
        let mut transcript = Blake2bWrite::<_, G1Affine, Challenge255<_>>::init(vec![]);
        let instance_slices: Vec<&[Fr]> = instance.iter().map(|v| &v[..]).collect();

        // Bench proof generation time
        let proof_message = format!("Packed Multi-Keccak Proof generation with {} rows", DEGREE);
        let start2 = start_timer!(|| proof_message);
        create_proof::<
            KZGCommitmentScheme<Bn256>,
            ProverSHPLONK<'_, Bn256>,
            Challenge255<G1Affine>,
            ChaCha20Rng,
            Blake2bWrite<Vec<u8>, G1Affine, Challenge255<G1Affine>>,
<<<<<<< HEAD
            TxCircuit<Fr, MAX_TXS, 1024>,
=======
            TxCircuit<Fr, MAX_TXS, MAX_CALLDATA>,
>>>>>>> 77c5b62e
        >(
            &general_params,
            &pk,
            &[circuit],
            &[&instance_slices],
            rng,
            &mut transcript,
        )
        .expect("proof generation should not fail");
        let proof = transcript.finalize();
        end_timer!(start2);

        // Bench verification time
        let start3 = start_timer!(|| "Packed Multi-Keccak Proof verification");
        let mut verifier_transcript = Blake2bRead::<_, G1Affine, Challenge255<_>>::init(&proof[..]);
        let strategy = SingleStrategy::new(&general_params);

        verify_proof::<
            KZGCommitmentScheme<Bn256>,
            VerifierSHPLONK<'_, Bn256>,
            Challenge255<G1Affine>,
            Blake2bRead<&[u8], G1Affine, Challenge255<G1Affine>>,
            SingleStrategy<'_, Bn256>,
        >(
            &verifier_params,
            pk.get_vk(),
            strategy,
            &[&instance_slices],
            &mut verifier_transcript,
        )
        .expect("failed to verify bench circuit");
        end_timer!(start3);
    }
}<|MERGE_RESOLUTION|>--- conflicted
+++ resolved
@@ -86,11 +86,7 @@
             Challenge255<G1Affine>,
             ChaCha20Rng,
             Blake2bWrite<Vec<u8>, G1Affine, Challenge255<G1Affine>>,
-<<<<<<< HEAD
-            TxCircuit<Fr, MAX_TXS, 1024>,
-=======
             TxCircuit<Fr, MAX_TXS, MAX_CALLDATA>,
->>>>>>> 77c5b62e
         >(
             &general_params,
             &pk,
