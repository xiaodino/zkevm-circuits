--- conflicted
+++ resolved
@@ -148,11 +148,7 @@
                         region.constrain_equal(input_acc_cell.cell(), input_coef_cell.cell())?;
                         region.constrain_equal(output_acc_cell.cell(), output_coef_cell.cell())?;
                     } else if offset == input_coefs.len() - 1 {
-<<<<<<< HEAD
-                        //region.constrain_equal(input_acc_cell, input.0)?;
-=======
                         region.constrain_equal(input_acc_cell.cell(), input.0)?;
->>>>>>> cd8f2f58
                         return Ok((output_acc_cell, output_acc));
                     }
                 }
